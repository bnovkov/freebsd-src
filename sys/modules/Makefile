SYSDIR?=${SRCTOP}/sys
.include "${SYSDIR}/conf/kern.opts.mk"

SUBDIR_PARALLEL=

# Modules that include binary-only blobs of microcode should be selectable by
# MK_SOURCELESS_UCODE option (see below).

.include "${SYSDIR}/conf/config.mk"

.if defined(MODULES_OVERRIDE) && !defined(ALL_MODULES)
SUBDIR=${MODULES_OVERRIDE}
.else
SUBDIR=	\
	${_3dfx} \
	${_3dfx_linux} \
	${_aac} \
	${_aacraid} \
	accf_data \
	accf_dns \
	accf_http \
	accf_tls \
	acl_nfs4 \
	acl_posix1e \
	${_acpi} \
	ae \
	${_aesni} \
	age \
	${_agp} \
	ahci \
	aic7xxx \
	alc \
	ale \
	alq \
	${_amd_ecc_inject} \
	${_amdgpio} \
	${_amdsbwd} \
	${_amdsmn} \
	${_amdtemp} \
	${_aout} \
	${_arcmsr} \
	${_allwinner} \
	${_armv8crypto} \
	${_armv8_rng} \
	${_asmc} \
	ata \
	ath \
	ath_dfs \
	ath_hal \
	ath_hal_ar5210 \
	ath_hal_ar5211 \
	ath_hal_ar5212 \
	ath_hal_ar5416 \
	ath_hal_ar9300 \
	ath_main \
	ath_rate \
	${_autofs} \
	axgbe \
	backlight \
	${_bce} \
	${_bcm283x_clkman} \
	${_bcm283x_pwm} \
	bfe \
	bge \
	bhnd \
	${_bxe} \
	${_bios} \
	${_blake2} \
	${_bnxt} \
	bridgestp \
	bwi \
	bwn \
	${_bytgpio} \
	${_chvgpio} \
	cam \
	${_cardbus} \
	${_carp} \
	cas \
	${_cbb} \
	cc \
	${_ccp} \
	cd9660 \
	cd9660_iconv \
	${_cfi} \
	${_chromebook_platform} \
	${_ciss} \
	${_coresight} \
	${_coretemp} \
	${_cpsw} \
	${_cpuctl} \
	${_cpufreq} \
	${_crypto} \
	${_cryptodev} \
	ctl \
	${_cxgb} \
	${_cxgbe} \
	dc \
	dcons \
	dcons_crom \
	${_dpaa2} \
	${_dpdk_lpm4} \
	${_dpdk_lpm6} \
	${_dpms} \
	dummymbuf \
	dummynet \
	${_dwwdt} \
	e6000sw \
	${_efirt} \
	${_em} \
	${_ena} \
	${_enic} \
	${_enetc} \
	${_et} \
	etherswitch \
	evdev \
	${_exca} \
	ext2fs \
	fdc \
	fdescfs \
	${_felix} \
	${_ffec} \
	${_fib_dxr} \
	filemon \
	firewire \
	firmware \
	flash \
	${_ftgpio} \
	${_ftwd} \
	fusefs \
	${_fxp} \
	gem \
	geom \
	${_glxiic} \
	${_glxsb} \
	gpio \
	${_gve} \
	hid \
	hifn \
	${_hpt27xx} \
	${_hptiop} \
	${_hptmv} \
	${_hptnr} \
	${_hptrr} \
	hwpmc \
<<<<<<< HEAD
	hwt \
=======
	${_hwt} \
>>>>>>> 5ae9f8e9
	${_hyperv} \
	i2c \
	${_iavf} \
        ${_ibcore} \
	${_ichwd} \
	${_ice} \
	${_ice_ddp} \
	${_irdma} \
	${_ida} \
	if_bridge \
	${_if_cgem} \
	if_disc \
	if_edsc \
	${_if_enc} \
	if_epair \
	${_genet} \
	${_if_gif} \
	${_if_gre} \
	${_if_me} \
	if_infiniband \
	if_lagg \
	if_ovpn \
	${_if_stf} \
	if_tuntap \
	if_vlan \
	if_vxlan \
	${_if_wg} \
	iflib \
	${_igc} \
	imgact_binmisc \
	${_intelspi} \
	${_io} \
	${_ioat} \
        ${_ipoib} \
	ipdivert \
	${_ipfilter} \
	${_ipfw} \
	ipfw_nat \
	${_ipfw_nat64} \
	${_ipfw_nptv6} \
	${_ipfw_pmod} \
	${_ipmi} \
	ip6_mroute_mod \
	ip_mroute_mod \
	${_ips} \
	${_ipsec} \
	${_ipw} \
	${_ipwfw} \
	${_isci} \
	${_iser} \
	isp \
	${_ispfw} \
	${_itwd} \
	${_iwi} \
	${_iwifw} \
	${_iwlwifi} \
	${_iwm} \
	${_iwn} \
	${_iwnfw} \
	${_iwx} \
	${_ix} \
	${_ixv} \
	${_ixl} \
	jme \
	kbdmux \
	kgssapi \
	kgssapi_krb5 \
	khelp \
	krpc \
	ksyms \
	le \
	lge \
	libalias \
	libiconv \
	libmchain \
	lindebugfs \
	linuxkpi \
	linuxkpi_hdmi \
	linuxkpi_video \
	linuxkpi_wlan \
	${_lio} \
	lpt \
	${_mac_biba} \
	${_mac_bsdextended} \
	${_mac_ddb} \
	${_mac_do} \
	${_mac_ifoff} \
	${_mac_ipacl} \
	${_mac_lomac} \
	${_mac_mls} \
	${_mac_none} \
	${_mac_ntpd} \
	${_mac_partition} \
	${_mac_pimd} \
	${_mac_portacl} \
	${_mac_priority} \
	${_mac_seeotheruids} \
	${_mac_stub} \
	${_mac_test} \
	${_mac_veriexec} \
	${_mac_veriexec_sha1} \
	${_mac_veriexec_sha256} \
	${_mac_veriexec_sha384} \
	${_mac_veriexec_sha512} \
	${_malo} \
	${_mana} \
	md \
	mdio \
	${_mgb} \
	mem \
	mfi \
	mii \
	miiproxy \
	mlx \
	mlxfw \
	${_mlx4} \
	${_mlx4ib} \
	${_mlx4en} \
	${_mlx5} \
	${_mlx5en} \
	${_mlx5ib} \
	mmc \
	mmcsd \
	${_mpi3mr} \
	${_mpr} \
	${_mps} \
	mpt \
	mqueue \
	mrsas \
	msdosfs \
	msdosfs_iconv \
	msk \
	${_mthca} \
	mvs \
	mwl \
	${_mwlfw} \
	mxge \
	my \
	${_nctgpio} \
	${_ncthwm} \
	${_neta} \
	netlink \
	${_netgraph} \
	${_nfe} \
	nfscl \
	nfscommon \
	nfsd \
	nfslockd \
	nfssvc \
	nlsysevent \
	nge \
	nmdm \
	nullfs \
	${_ntb} \
	nvd \
	${_nvdimm} \
	nvme \
	nvmf \
	${_nvram} \
	oce \
	${_ocs_fc} \
	${_ossl} \
	otus \
	${_otusfw} \
	ow \
	p9fs \
	${_padlock} \
	${_padlock_rng} \
	${_pchtherm} \
	${_pcfclock} \
	${_pf} \
	${_pflog} \
	${_pflow} \
	${_pfsync} \
	plip \
	${_pms} \
	ppbus \
	ppc \
	ppi \
	pps \
	procfs \
	proto \
	pseudofs \
	${_pst} \
	${_pt} \
	pty  \
	puc \
	pwm \
	${_qat} \
	${_qatfw} \
	${_qat_c2xxx} \
	${_qat_c2xxxfw} \
	${_qlxge} \
	${_qlxgb} \
	${_qlxgbe} \
	${_qlnx} \
	ral \
	${_ralfw} \
	${_random_fortuna} \
	${_random_other} \
	rc4 \
	${_rdma} \
	${_rdrand_rng} \
	re \
	rl \
	${_rockchip} \
	rtsx \
	${_rtw88} \
	${_rtw89} \
	rtwn \
	rtwn_pci \
	rtwn_usb \
	${_rtwnfw} \
	${_s3} \
	${_safe} \
	safexcel \
	${_sbni} \
	scc \
	${_sctp} \
	sdhci \
	${_sdhci_acpi} \
	${_sdhci_fdt} \
	sdhci_pci \
	sdio \
	${_sff} \
	sem \
	send \
	${_sfxge} \
	sge \
	${_sgx} \
	${_sgx_linux} \
	siftr \
	siis \
	sis \
	sk \
	${_smartpqi} \
	smbfs \
	snp \
	sound \
	${_spe} \
	${_speaker} \
	spi \
	${_splash} \
	ste \
	stge \
	${_sume} \
	${_superio} \
	${_p2sb} \
	sym \
	${_syscons} \
	sysvipc \
	tarfs \
	tcp \
	${_ti} \
	tmpfs \
	${_toecore} \
	tpm \
	tws \
	uart \
	udf \
	udf_iconv \
	ufs \
	${_ufshci} \
	uinput \
	unionfs \
	usb \
	${_vesa} \
	${_vf_i2c} \
	virtio \
	vge \
	${_viawd} \
	videomode \
	vkbd \
	${_vmd} \
	${_vmm} \
	${_vmware} \
	vr \
	vte \
	${_wbwd} \
	${_wdatwd} \
	wlan \
	wlan_acl \
	wlan_amrr \
	wlan_ccmp \
	wlan_gcmp \
	wlan_rssadapt \
	wlan_tkip \
	wlan_wep \
	wlan_xauth \
	${_wpi} \
	${_wpifw} \
	${_wtap} \
	${_x86bios} \
	xdr \
	xl \
	xz \
	zlib

.if ${MK_AUTOFS} != "no" || defined(ALL_MODULES)
_autofs=	autofs
.endif

.if ${MK_DTRACE} != "no" || defined(ALL_MODULES)
.if ${KERN_OPTS:MKDTRACE_HOOKS}
SUBDIR+=	dtrace
.endif
SUBDIR+=	opensolaris
.endif

.if !${MACHINE_ABI:Mlong32}
_bnxt=		bnxt
.endif

.if ${MK_CRYPT} != "no" || defined(ALL_MODULES)
.if exists(${SRCTOP}/sys/opencrypto)
_crypto=	crypto
_cryptodev=	cryptodev
_random_fortuna=random_fortuna
_random_other=	random_other
.endif
.endif

.if ${MK_CUSE} != "no" || defined(ALL_MODULES)
SUBDIR+=	cuse
.endif

.if ${MK_EFI} != "no"
.if ${MACHINE_CPUARCH} == "aarch64" || ${MACHINE_CPUARCH} == "amd64"
_efirt=		efirt
.endif
.endif

.if (${MK_INET_SUPPORT} != "no" || ${MK_INET6_SUPPORT} != "no") || \
	defined(ALL_MODULES)
_carp=		carp
_toecore=	toecore
_if_enc=	if_enc
_if_gif=	if_gif
_if_gre=	if_gre
.if ${MK_CRYPT} != "no" || defined(ALL_MODULES)
_if_wg=		if_wg
.endif
_ipfw_pmod=	ipfw_pmod
.if ${KERN_OPTS:MIPSEC_SUPPORT} && !${KERN_OPTS:MIPSEC}
_ipsec=		ipsec
.endif
.if ${KERN_OPTS:MSCTP_SUPPORT} || ${KERN_OPTS:MSCTP}
_sctp=		sctp
.endif
.endif

.if (${MK_INET_SUPPORT} != "no" && ${MK_INET6_SUPPORT} != "no") || \
	defined(ALL_MODULES)
_if_stf=	if_stf
.endif

.if (${KERN_OPTS:MINET} && ${MK_INET_SUPPORT} != "no") || defined(ALL_MODULES)
_if_me=		if_me
_ipfw=		ipfw
.if ${MK_INET6_SUPPORT} != "no" || defined(ALL_MODULES)
_ipfw_nat64=	ipfw_nat64
.endif
.endif

.if ${MK_INET6_SUPPORT} != "no" || defined(ALL_MODULES)
_ipfw_nptv6=	ipfw_nptv6
.endif

.if ${MK_IPFILTER} != "no" || defined(ALL_MODULES)
_ipfilter=	ipfilter
.endif

.if ${MK_INET_SUPPORT} != "no" && ${KERN_OPTS:MFIB_ALGO} && ${KERN_OPTS:MINET}
_dpdk_lpm4=	dpdk_lpm4
_fib_dxr=	fib_dxr
.endif

.if ${MK_INET6_SUPPORT} != "no" && ${KERN_OPTS:MFIB_ALGO}
_dpdk_lpm6=	dpdk_lpm6
.endif

.if ${MK_ISCSI} != "no" || defined(ALL_MODULES)
SUBDIR+=	cfiscsi
SUBDIR+=	iscsi
.endif

.if !empty(OPT_FDT)
SUBDIR+=	fdt
.endif

# Linuxulator
.if ${MACHINE_CPUARCH} == "aarch64" || ${MACHINE_CPUARCH} == "amd64" || \
    ${MACHINE_CPUARCH} == "i386"
SUBDIR+=	linprocfs
SUBDIR+=	linsysfs
.endif
.if ${MACHINE_CPUARCH} == "amd64" || ${MACHINE_CPUARCH} == "i386"
SUBDIR+=	linux
.endif
.if ${MACHINE_CPUARCH} == "aarch64" || ${MACHINE_CPUARCH} == "amd64"
SUBDIR+=	linux64
SUBDIR+=	linux_common
.endif

.if ${MACHINE_CPUARCH} != "arm"
.if ${MK_OFED} != "no" || defined(ALL_MODULES)
_ibcore=	ibcore
_ipoib=		ipoib
_iser=		iser
_mthca=		mthca
_rdma=		rdma
.endif
.endif

.if ${MACHINE_CPUARCH} == "aarch64" || ${MACHINE_CPUARCH} == "amd64" || \
    ${MACHINE_CPUARCH} == "i386" || ${MACHINE_ARCH:Mpowerpc64*} != ""
_ipmi=		ipmi
_mlx4=		mlx4
_mlx5=		mlx5
.if (${MK_INET_SUPPORT} != "no" && ${MK_INET6_SUPPORT} != "no") || \
	defined(ALL_MODULES)
_mlx4en=	mlx4en
_mlx5en=	mlx5en
.endif
.if ${MK_OFED} != "no" || defined(ALL_MODULES)
_mlx4ib=	mlx4ib
_mlx5ib=	mlx5ib
.endif
.endif

.if ${MACHINE_CPUARCH} == "aarch64" || ${MACHINE_CPUARCH} == "amd64" || \
    ${MACHINE_CPUARCH} == "i386"
_ena=		ena
_gve=		gve
_iwlwifi=	iwlwifi
_rtw88=		rtw88
_rtw89=		rtw89
_vmware=	vmware
.endif

.if ${MACHINE_CPUARCH} == "aarch64" || ${MACHINE_CPUARCH} == "amd64" || \
    ${MACHINE_CPUARCH} == "i386" || ${MACHINE_ARCH} == "armv7" || \
	${MACHINE_ARCH:Mpowerpc64*} != ""
_ossl=		ossl
.endif

# MAC framework
.if ${KERN_OPTS:MMAC} || defined(ALL_MODULES)
_mac_biba=	mac_biba
_mac_bsdextended= mac_bsdextended
.if ${KERN_OPTS:MDDB} || defined(ALL_MODULES)
_mac_ddb=	mac_ddb
.endif
_mac_do=	mac_do
_mac_ifoff=	mac_ifoff
_mac_ipacl=	mac_ipacl
_mac_lomac=	mac_lomac
_mac_mls=	mac_mls
_mac_none=	mac_none
_mac_ntpd=	mac_ntpd
_mac_partition=	mac_partition
_mac_pimd=	mac_pimd
_mac_portacl=	mac_portacl
_mac_priority=	mac_priority
_mac_seeotheruids= mac_seeotheruids
_mac_stub=	mac_stub
_mac_test=	mac_test
.if ${MK_VERIEXEC} != "no" || defined(ALL_MODULES)
_mac_veriexec=	mac_veriexec
_mac_veriexec_sha1= mac_veriexec_sha1
_mac_veriexec_sha256= mac_veriexec_sha256
_mac_veriexec_sha384= mac_veriexec_sha384
_mac_veriexec_sha512= mac_veriexec_sha512
.endif
.endif

.if ${MK_NETGRAPH} != "no" || defined(ALL_MODULES)
_netgraph=	netgraph
.endif

.if (${MK_PF} != "no" && (${MK_INET_SUPPORT} != "no" || \
	${MK_INET6_SUPPORT} != "no")) || defined(ALL_MODULES)
_pf=		pf
_pflog=		pflog
_pflow=		pflow
.if ${MK_INET_SUPPORT} != "no"
_pfsync=	pfsync
.endif
.endif

.if ${MK_SOURCELESS_UCODE} != "no"
_bce=		bce
_fxp=		fxp
_ispfw=		ispfw
_ti=		ti
_mwlfw=		mwlfw
_otusfw=	otusfw
_ralfw=		ralfw
_rtwnfw=	rtwnfw
.endif

.if ${MK_SOURCELESS_UCODE} != "no" && ${MACHINE_CPUARCH} != "arm" && \
	${MACHINE_ARCH} != "powerpc" && ${MACHINE_ARCH} != "powerpcspe" && \
	${MACHINE_CPUARCH} != "riscv"
_cxgbe=		cxgbe
.endif

# This has only been tested on amd64 and arm64
.if ${MACHINE_CPUARCH} == "amd64" || ${MACHINE_CPUARCH} == "aarch64"
_mpi3mr=mpi3mr
.endif

# Specific to the Raspberry Pi.
.if ${MACHINE_CPUARCH} == "aarch64"
_genet=		genet
.endif

.if ${MACHINE_CPUARCH} == "amd64" || ${MACHINE_CPUARCH} == "aarch64" || \
	${MACHINE_ARCH:Mpowerpc64*}
_ice=		ice
.if ${MK_SOURCELESS_UCODE} != "no"
_ice_ddp=	ice_ddp
.endif
.if ${MK_OFED} != "no" || defined(ALL_MODULES)
.if ${MK_INET_SUPPORT} != "no" && ${MK_INET6_SUPPORT} != "no"
_irdma=		irdma
.endif
.endif
.endif

.if ${MACHINE_CPUARCH} == "aarch64"
_spe=		spe
.if !empty(OPT_FDT)
_coresight=	coresight
.endif
.endif

.if ${MACHINE_CPUARCH} == "aarch64" || ${MACHINE_CPUARCH} == "arm" || \
	${MACHINE_CPUARCH} == "riscv"
.if !empty(OPT_FDT)
_if_cgem=	if_cgem
.endif
.endif

# These rely on 64bit atomics
.if ${MACHINE_ARCH} != "powerpc" && ${MACHINE_ARCH} != "powerpcspe"
_mps=		mps
_mpr=		mpr
.endif

.if ${MK_TESTS} != "no" || defined(ALL_MODULES)
SUBDIR+=	ktest
SUBDIR+=	tests
.endif

.if ${MK_ZFS} != "no" || defined(ALL_MODULES)
SUBDIR+=	zfs
.endif

.if ${MK_SOURCELESS_UCODE} != "no"
_cxgb=		cxgb
.endif

.if ${MACHINE_CPUARCH} == "aarch64"
_armv8crypto=	armv8crypto
_armv8_rng=	armv8_rng
_dpaa2=		dpaa2
_sff=		sff
_em=		em
_hyperv=  hyperv
_vf_i2c=	vf_i2c

.if !empty(OPT_FDT)
_allwinner=	allwinner
_dwwdt=		dwwdt
_enetc=		enetc
_felix=		felix
_rockchip=	rockchip
.endif
.endif

.if ${MACHINE_CPUARCH} == "aarch64" || ${MACHINE_CPUARCH} == "arm"
.if !empty(OPT_FDT)
_sdhci_fdt=	sdhci_fdt
.endif
_neta=		neta
.endif

.if ${MACHINE_CPUARCH} == "i386" || ${MACHINE_CPUARCH} == "amd64"
_agp=		agp
.if ${MACHINE_CPUARCH} == "i386" || !empty(COMPAT_FREEBSD32_ENABLED)
_aout=		aout
.endif
_bios=		bios
.if ${MK_SOURCELESS_UCODE} != "no"
_bxe=		bxe
.endif
_cardbus=	cardbus
_cbb=		cbb
_cpuctl=	cpuctl
_cpufreq=	cpufreq
_dpms=		dpms
_em=		em
_et=		et
_ftgpio=	ftgpio
_ftwd=		ftwd
_exca=		exca
_igc=		igc
_io=		io
_itwd=		itwd
_ix=		ix
_ixv=		ixv
.if ${MK_SOURCELESS_UCODE} != "no"
_lio=		lio
.endif
_mana=		mana
_mgb=		mgb
_nctgpio=	nctgpio
_ncthwm=	ncthwm
_ntb=		ntb
_ocs_fc=	ocs_fc
_p2sb=		p2sb
_qat_c2xxx=	qat_c2xxx
_qat_c2xxxfw=	qat_c2xxxfw
_safe=		safe
_speaker=	speaker
_splash=	splash
_syscons=	syscons
_wbwd=		wbwd
_wdatwd=	wdatwd

_aac=		aac
_aacraid=	aacraid
_acpi=		acpi
.if ${MK_CRYPT} != "no" || defined(ALL_MODULES)
_aesni=		aesni
.endif
_amd_ecc_inject=amd_ecc_inject
_amdsbwd=	amdsbwd
_amdsmn=	amdsmn
_amdtemp=	amdtemp
_arcmsr=	arcmsr
_asmc=		asmc
.if ${MK_CRYPT} != "no" || defined(ALL_MODULES)
_blake2=	blake2
.endif
_bytgpio=	bytgpio
_chvgpio=	chvgpio
_ciss=		ciss
_chromebook_platform=	chromebook_platform
_coretemp=	coretemp
.if ${MK_SOURCELESS_HOST} != "no" && empty(KCSAN_ENABLED)
_hpt27xx=	hpt27xx
.endif
_hptiop=	hptiop
.if ${MK_SOURCELESS_HOST} != "no" && empty(KCSAN_ENABLED)
_hptmv=		hptmv
_hptnr=		hptnr
_hptrr=		hptrr
.endif
_hyperv=	hyperv
_ichwd=		ichwd
_ida=		ida
_intelspi=	intelspi
_ips=		ips
_isci=		isci
_ipw=		ipw
_iwi=		iwi
_iwm=		iwm
_iwn=		iwn
.if ${MK_SOURCELESS_UCODE} != "no"
_ipwfw=		ipwfw
_iwifw=		iwifw
_iwnfw=		iwnfw
.endif
_nfe=		nfe
_nvram=		nvram
.if ${MK_CRYPT} != "no" || defined(ALL_MODULES)
_padlock=	padlock
_padlock_rng=	padlock_rng
_rdrand_rng=	rdrand_rng
.endif
_pchtherm = pchtherm
_s3=		s3
_sdhci_acpi=	sdhci_acpi
_superio=	superio
_vesa=		vesa
_viawd=		viawd
_vmd=		vmd
_wpi=		wpi
.if ${MK_SOURCELESS_UCODE} != "no"
_wpifw=		wpifw
.endif
.if ${KERN_OPTS:MVIMAGE}
_wtap=		wtap
.endif
_x86bios=	x86bios
.endif

.if ${MACHINE_CPUARCH} == "amd64"
_amdgpio=	amdgpio
_ccp=		ccp
_enic=		enic
_iavf=		iavf
_ioat=		ioat
_iwx=		iwx
_ixl=		ixl
_nvdimm=	nvdimm
_pt=		pt
_pms=		pms
_qat=		qat
.if ${MK_SOURCELESS_UCODE} != "no"
_qatfw=		qatfw
.endif
_qlxge=		qlxge
_qlxgb=		qlxgb
_sume=		sume
.if ${MK_SOURCELESS_UCODE} != "no"
_qlxgbe=	qlxgbe
_qlnx=		qlnx
.endif
_sfxge=		sfxge
_sgx=		sgx
_sgx_linux=	sgx_linux
_smartpqi=	smartpqi
_p2sb=		p2sb
.endif

.if ${MACHINE_CPUARCH} == "aarch64" || ${MACHINE_CPUARCH} == "amd64"
_hwt=		hwt
.endif

.if ${MACHINE_CPUARCH} == "aarch64" || ${MACHINE_CPUARCH} == "amd64" || \
    ${MACHINE_CPUARCH} == "riscv"
.if ${MK_BHYVE} != "no" || defined(ALL_MODULES)
.if ${KERN_OPTS:MSMP}
_vmm=		vmm
.endif
.endif
.endif

.if ${MACHINE_CPUARCH} == "i386"
# XXX some of these can move to the general case when de-i386'ed
# XXX some of these can move now, but are untested on other architectures.
_3dfx=		3dfx
_3dfx_linux=	3dfx_linux
_glxiic=	glxiic
_glxsb=		glxsb
_pcfclock=	pcfclock
_pst=		pst
_sbni=		sbni
.endif

.if ${MACHINE_ARCH} == "armv7"
_cfi=		cfi
_cpsw=		cpsw
.endif

.if ${MACHINE_CPUARCH} == "powerpc"
_aacraid=	aacraid
_agp=		agp
_an=		an
_cardbus=	cardbus
_cbb=		cbb
_cfi=		cfi
_cpufreq=	cpufreq
_exca=		exca
_ffec=		ffec
.endif

.if ${MACHINE_ARCH:Mpowerpc64*} != ""
_ixl=		ixl
_nvram=		opal_nvram
.endif

.if ${MACHINE_CPUARCH} == "powerpc" && ${MACHINE_ARCH} != "powerpcspe"
# Don't build powermac_nvram for powerpcspe, it's never supported.
_nvram+=	powermac_nvram
.endif

.if ${MACHINE_CPUARCH} == "arm" || ${MACHINE_CPUARCH} == "aarch64"
_bcm283x_clkman=  bcm283x_clkman
_bcm283x_pwm=  bcm283x_pwm
.endif

.if !(${COMPILER_TYPE} == "clang" && ${COMPILER_VERSION} < 110000)
# LLVM 10 crashes when building if_malo_pci.c, fixed in LLVM11:
# https://bugs.llvm.org/show_bug.cgi?id=44351
_malo=	malo
.endif

.if ${MACHINE_CPUARCH} == "amd64" || ${MACHINE_CPUARCH} == "aarch64"
_ufshci=ufshci
.endif

SUBDIR+=${MODULES_EXTRA}

.for reject in ${WITHOUT_MODULES}
SUBDIR:= ${SUBDIR:N${reject}}
.endfor

.endif # MODULES_OVERRIDE -- Keep last

# Calling kldxref(8) for each module is expensive.
.if !defined(NO_XREF)
.MAKEFLAGS+=	-DNO_XREF
afterinstall: .PHONY
	${KLDXREF_CMD} ${DESTDIR}${KMODDIR}
.if defined(NO_ROOT) && defined(METALOG)
	echo ".${DISTBASE}${KMODDIR}/linker.hints type=file mode=0644 uname=root gname=wheel" | \
	    cat -l >> ${METALOG}
.endif
.endif

SUBDIR:= ${SUBDIR:u:O}

.include <bsd.subdir.mk><|MERGE_RESOLUTION|>--- conflicted
+++ resolved
@@ -142,11 +142,7 @@
 	${_hptnr} \
 	${_hptrr} \
 	hwpmc \
-<<<<<<< HEAD
-	hwt \
-=======
 	${_hwt} \
->>>>>>> 5ae9f8e9
 	${_hyperv} \
 	i2c \
 	${_iavf} \
