--- conflicted
+++ resolved
@@ -68,10 +68,7 @@
 static struct hwt_backend backend = {
 		.ops = &coresight_ops,
 		.name = "coresight",
-<<<<<<< HEAD
-=======
 		.kva_req = 0, /* TMC uses raw pages, no kern VAs required */
->>>>>>> 5a352121
 };
 static struct coresight_pipeline cs_pipeline[MAXCPU];
 
@@ -189,12 +186,6 @@
 {
 	int error;
 
-<<<<<<< HEAD
-	/* Coresight does not require kva, since TMC uses raw pages */
-	ctx->kva_req = 0;
-
-=======
->>>>>>> 5a352121
 	if (ctx->mode == HWT_MODE_THREAD)
 		error = coresight_backend_init_thread(ctx);
 	else
@@ -267,12 +258,8 @@
 }
 
 static int
-<<<<<<< HEAD
-coresight_backend_read(int cpu_id, int *curpage, vm_offset_t *curpage_offset)
-=======
 coresight_backend_read(struct hwt_vm *vm, int *curpage,
     vm_offset_t *curpage_offset, uint64_t *data)
->>>>>>> 5a352121
 {
 	struct coresight_pipeline *pipeline;
 	int error;
