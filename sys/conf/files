--- conflicted
+++ resolved
@@ -1781,10 +1781,6 @@
 dev/hwt/hwt_context.c		optional hwt
 dev/hwt/hwt_contexthash.c	optional hwt
 dev/hwt/hwt_cpu.c		optional hwt
-<<<<<<< HEAD
-dev/hwt/hwt_event.c		optional hwt
-=======
->>>>>>> dc41b1b4
 dev/hwt/hwt_hook.c		optional hwt
 dev/hwt/hwt_ioctl.c		optional hwt
 dev/hwt/hwt_owner.c		optional hwt
