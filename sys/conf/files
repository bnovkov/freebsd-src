--- conflicted
+++ resolved
@@ -1769,7 +1769,9 @@
 dev/hwpmc/hwpmc_logging.c	optional hwpmc
 dev/hwpmc/hwpmc_mod.c		optional hwpmc
 dev/hwpmc/hwpmc_soft.c		optional hwpmc
-<<<<<<< HEAD
+dev/hwreset/hwreset.c		optional hwreset
+dev/hwreset/hwreset_array.c	optional hwreset
+dev/hwreset/hwreset_if.m	optional hwreset
 dev/hwt/hwt.c			optional hwt
 dev/hwt/hwt_backend.c		optional hwt
 dev/hwt/hwt_config.c		optional hwt
@@ -1783,11 +1785,6 @@
 dev/hwt/hwt_record.c		optional hwt
 dev/hwt/hwt_thread.c		optional hwt
 dev/hwt/hwt_vm.c		optional hwt
-=======
-dev/hwreset/hwreset.c		optional hwreset
-dev/hwreset/hwreset_array.c	optional hwreset
-dev/hwreset/hwreset_if.m	optional hwreset
->>>>>>> 6a6ec906
 dev/ichiic/ig4_acpi.c		optional ig4 acpi iicbus
 dev/ichiic/ig4_iic.c		optional ig4 iicbus
 dev/ichiic/ig4_pci.c		optional ig4 pci iicbus
