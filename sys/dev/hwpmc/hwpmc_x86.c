--- conflicted
+++ resolved
@@ -257,15 +257,10 @@
 void
 pmc_md_finalize(struct pmc_mdep *md)
 {
-<<<<<<< HEAD
-
-	lapic_disable_pcint();
-=======
 	if (md != NULL) {
 		lapic_disable_pcint();
 		nmi_remove_handler(md->pmd_intr);
 	}
->>>>>>> dc458158
 	if (cpu_vendor_id == CPU_VENDOR_AMD ||
 	    cpu_vendor_id == CPU_VENDOR_HYGON)
 		pmc_amd_finalize(md);
