/*-
 * SPDX-License-Identifier: BSD-2-Clause
 *
 * Copyright (c) 2005,2008 Joseph Koshy
 * Copyright (c) 2007 The FreeBSD Foundation
 * All rights reserved.
 *
 * Portions of this software were developed by A. Joseph Koshy under
 * sponsorship from the FreeBSD Foundation and Google, Inc.
 *
 * Redistribution and use in source and binary forms, with or without
 * modification, are permitted provided that the following conditions
 * are met:
 * 1. Redistributions of source code must retain the above copyright
 *    notice, this list of conditions and the following disclaimer.
 * 2. Redistributions in binary form must reproduce the above copyright
 *    notice, this list of conditions and the following disclaimer in the
 *    documentation and/or other materials provided with the distribution.
 *
 * THIS SOFTWARE IS PROVIDED BY THE AUTHOR AND CONTRIBUTORS ``AS IS'' AND
 * ANY EXPRESS OR IMPLIED WARRANTIES, INCLUDING, BUT NOT LIMITED TO, THE
 * IMPLIED WARRANTIES OF MERCHANTABILITY AND FITNESS FOR A PARTICULAR PURPOSE
 * ARE DISCLAIMED.  IN NO EVENT SHALL THE AUTHOR OR CONTRIBUTORS BE LIABLE
 * FOR ANY DIRECT, INDIRECT, INCIDENTAL, SPECIAL, EXEMPLARY, OR CONSEQUENTIAL
 * DAMAGES (INCLUDING, BUT NOT LIMITED TO, PROCUREMENT OF SUBSTITUTE GOODS
 * OR SERVICES; LOSS OF USE, DATA, OR PROFITS; OR BUSINESS INTERRUPTION)
 * HOWEVER CAUSED AND ON ANY THEORY OF LIABILITY, WHETHER IN CONTRACT, STRICT
 * LIABILITY, OR TORT (INCLUDING NEGLIGENCE OR OTHERWISE) ARISING IN ANY WAY
 * OUT OF THE USE OF THIS SOFTWARE, EVEN IF ADVISED OF THE POSSIBILITY OF
 * SUCH DAMAGE.
 */

#include <sys/param.h>
#include <sys/systm.h>
#include <sys/bus.h>
#include <sys/pmc.h>

#include <vm/vm.h>
#include <vm/pmap.h>

#include <machine/cpu.h>
#include <machine/cputypes.h>
#include <machine/intr_machdep.h>	/* For x86/apicvar.h */
#include <machine/md_var.h>
#include <machine/pmc_mdep.h>
#include <machine/stack.h>
#include <machine/vmparam.h>

#include <x86/apicvar.h>

#include "hwpmc_soft.h"

/*
 * Attempt to walk a user call stack using a too-simple algorithm.
 * In the general case we need unwind information associated with
 * the executable to be able to walk the user stack.
 *
 * We are handed a trap frame laid down at the time the PMC interrupt
 * was taken.  If the application is using frame pointers, the saved
 * PC value could be:
 * a. at the beginning of a function before the stack frame is laid
 *    down,
 * b. just before a 'ret', after the stack frame has been taken off,
 * c. somewhere else in the function with a valid stack frame being
 *    present,
 *
 * If the application is not using frame pointers, this algorithm will
 * fail to yield an interesting call chain.
 *
 * TODO: figure out a way to use unwind information.
 */

int
pmc_save_user_callchain(uintptr_t *cc, int nframes, struct trapframe *tf)
{
	int n;
	uint32_t instr;
	uintptr_t fp, oldfp, pc, r, sp;

	KASSERT(TRAPF_USERMODE(tf), ("[x86,%d] Not a user trap frame tf=%p",
	    __LINE__, (void *) tf));

	pc = PMC_TRAPFRAME_TO_PC(tf);
	oldfp = fp = PMC_TRAPFRAME_TO_FP(tf);
	sp = PMC_TRAPFRAME_TO_USER_SP(tf);

	*cc++ = pc; n = 1;

	r = fp + sizeof(uintptr_t); /* points to return address */

	if (!PMC_IN_USERSPACE(pc))
		return (n);

	if (copyin((void *) pc, &instr, sizeof(instr)) != 0)
		return (n);

	if (PMC_AT_FUNCTION_PROLOGUE_PUSH_BP(instr) ||
	    PMC_AT_FUNCTION_EPILOGUE_RET(instr)) { /* ret */
		if (copyin((void *) sp, &pc, sizeof(pc)) != 0)
			return (n);
	} else if (PMC_AT_FUNCTION_PROLOGUE_MOV_SP_BP(instr)) {
		sp += sizeof(uintptr_t);
		if (copyin((void *) sp, &pc, sizeof(pc)) != 0)
			return (n);
	} else if (copyin((void *) r, &pc, sizeof(pc)) != 0 ||
	    copyin((void *) fp, &fp, sizeof(fp)) != 0)
		return (n);

	for (; n < nframes;) {
		if (pc == 0 || !PMC_IN_USERSPACE(pc))
			break;

		*cc++ = pc; n++;

		if (fp < oldfp)
			break;

		r = fp + sizeof(uintptr_t); /* address of return address */
		oldfp = fp;

		if (copyin((void *) r, &pc, sizeof(pc)) != 0 ||
		    copyin((void *) fp, &fp, sizeof(fp)) != 0)
			break;
	}

	return (n);
}

/*
 * Walking the kernel call stack.
 *
 * We are handed the trap frame laid down at the time the PMC
 * interrupt was taken.  The saved PC could be:
 * a. in the lowlevel trap handler, meaning that there isn't a C stack
 *    to traverse,
 * b. at the beginning of a function before the stack frame is laid
 *    down,
 * c. just before a 'ret', after the stack frame has been taken off,
 * d. somewhere else in a function with a valid stack frame being
 *    present.
 *
 * In case (d), the previous frame pointer is at [%ebp]/[%rbp] and
 * the return address is at [%ebp+4]/[%rbp+8].
 *
 * For cases (b) and (c), the return address is at [%esp]/[%rsp] and
 * the frame pointer doesn't need to be changed when going up one
 * level in the stack.
 *
 * For case (a), we check if the PC lies in low-level trap handling
 * code, and if so we terminate our trace.
 */

int __nosanitizeaddress __nosanitizememory
pmc_save_kernel_callchain(uintptr_t *cc, int nframes, struct trapframe *tf)
{
	uintptr_t fp, pc, ra, sp;
	uint32_t instr;
	int n;

	KASSERT(TRAPF_USERMODE(tf) == 0,("[x86,%d] not a kernel backtrace",
	    __LINE__));

	pc = PMC_TRAPFRAME_TO_PC(tf);
	fp = PMC_TRAPFRAME_TO_FP(tf);
	sp = PMC_TRAPFRAME_TO_KERNEL_SP(tf);

	*cc++ = pc;
	ra = fp + sizeof(uintptr_t); /* points to return address */

	if (nframes <= 1)
		return (1);

	if (PMC_IN_TRAP_HANDLER(pc) || !PMC_IN_KERNEL(pc) ||
	    !PMC_IN_KERNEL_STACK(ra) || !PMC_IN_KERNEL_STACK(sp) ||
	    !PMC_IN_KERNEL_STACK(fp))
		return (1);

	instr = *(uint32_t *)pc;

	/*
	 * Determine whether the interrupted function was in the
	 * processing of either laying down its stack frame or taking
	 * it off.
	 *
	 * If we haven't started laying down a stack frame, or are
	 * just about to return, then our caller's address is at
	 * *sp, and we don't have a frame to unwind.
	 */
	if (PMC_AT_FUNCTION_PROLOGUE_PUSH_BP(instr) ||
	    PMC_AT_FUNCTION_EPILOGUE_RET(instr))
		pc = *(uintptr_t *) sp;
	else if (PMC_AT_FUNCTION_PROLOGUE_MOV_SP_BP(instr)) {
		/*
		 * The code was midway through laying down a frame.
		 * At this point sp[0] has a frame back pointer,
		 * and the caller's address is therefore at sp[1].
		 */
		sp += sizeof(uintptr_t);
		if (!PMC_IN_KERNEL_STACK(sp))
			return (1);
		pc = *(uintptr_t *)sp;
	} else {
		/*
		 * Not in the function prologue or epilogue.
		 */
		pc = *(uintptr_t *)ra;
		fp = *(uintptr_t *)fp;
	}

	for (n = 1; n < nframes; n++) {
		*cc++ = pc;

		if (PMC_IN_TRAP_HANDLER(pc))
			break;

		ra = fp + sizeof(uintptr_t);
		if (!PMC_IN_KERNEL_STACK(fp) || !PMC_IN_KERNEL_STACK(ra))
			break;
		pc = *(uintptr_t *)ra;
		fp = *(uintptr_t *)fp;
	}

	return (n);
}

/*
 * Machine dependent initialization for x86 class platforms.
 */
struct pmc_mdep *
pmc_md_initialize(void)
{
	int i;
	struct pmc_mdep *md;

	/* determine the CPU kind */
	if (cpu_vendor_id == CPU_VENDOR_AMD ||
	    cpu_vendor_id == CPU_VENDOR_HYGON)
		md = pmc_amd_initialize();
	else if (cpu_vendor_id == CPU_VENDOR_INTEL)
		md = pmc_intel_initialize();
	else
		return (NULL);

	/* disallow sampling if we do not have an LAPIC */
	if (md != NULL && !lapic_enable_pcint())
		for (i = 0; i < md->pmd_nclass; i++) {
			if (i == PMC_CLASS_INDEX_SOFT)
				continue;
			md->pmd_classdep[i].pcd_caps &= ~PMC_CAP_INTERRUPT;
		}
	nmi_register_handler(md->pmd_intr);

	return (md);
}

void
pmc_md_finalize(struct pmc_mdep *md)
{

	lapic_disable_pcint();
<<<<<<< HEAD
	nmi_remove_handler(md->pmd_intr);
=======
>>>>>>> dc41b1b4
	if (cpu_vendor_id == CPU_VENDOR_AMD ||
	    cpu_vendor_id == CPU_VENDOR_HYGON)
		pmc_amd_finalize(md);
	else if (cpu_vendor_id == CPU_VENDOR_INTEL)
		pmc_intel_finalize(md);
	else
		KASSERT(0, ("[x86,%d] Unknown vendor", __LINE__));
}<|MERGE_RESOLUTION|>--- conflicted
+++ resolved
@@ -248,7 +248,6 @@
 				continue;
 			md->pmd_classdep[i].pcd_caps &= ~PMC_CAP_INTERRUPT;
 		}
-	nmi_register_handler(md->pmd_intr);
 
 	return (md);
 }
@@ -258,10 +257,6 @@
 {
 
 	lapic_disable_pcint();
-<<<<<<< HEAD
-	nmi_remove_handler(md->pmd_intr);
-=======
->>>>>>> dc41b1b4
 	if (cpu_vendor_id == CPU_VENDOR_AMD ||
 	    cpu_vendor_id == CPU_VENDOR_HYGON)
 		pmc_amd_finalize(md);
