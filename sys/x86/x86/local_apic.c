--- conflicted
+++ resolved
@@ -35,11 +35,8 @@
 
 #include <sys/cdefs.h>
 #include "opt_atpic.h"
-<<<<<<< HEAD
-=======
 #include "opt_hwpmc_hooks.h"
 #include "opt_hwt_hooks.h"
->>>>>>> dc41b1b4
 
 #include "opt_ddb.h"
 
@@ -817,10 +814,7 @@
 void
 lapic_reenable_pcint(void)
 {
-<<<<<<< HEAD
-=======
 #if defined(HWPMC_HOOKS) || defined(HWT_HOOKS)
->>>>>>> dc41b1b4
 	uint32_t value;
 
 	if (refcount_load(&pcint_refcnt) == 0)
@@ -828,12 +822,10 @@
 	value = lapic_read32(LAPIC_LVT_PCINT);
 	value &= ~APIC_LVT_M;
 	lapic_write32(LAPIC_LVT_PCINT, value);
-}
-
-<<<<<<< HEAD
-=======
+#endif
+}
+
 #if defined(HWPMC_HOOKS) || defined(HWT_HOOKS)
->>>>>>> dc41b1b4
 static void
 lapic_update_pcint(void *dummy)
 {
@@ -843,6 +835,7 @@
 	lapic_write32(LAPIC_LVT_PCINT, lvt_mode(la, APIC_LVT_PMC,
 	    lapic_read32(LAPIC_LVT_PCINT)));
 }
+#endif
 
 void
 lapic_calibrate_timer(void)
@@ -872,10 +865,7 @@
 int
 lapic_enable_pcint(void)
 {
-<<<<<<< HEAD
-=======
 #if defined(HWPMC_HOOKS) || defined(HWT_HOOKS)
->>>>>>> dc41b1b4
 	u_int32_t maxlvt;
 
 #ifdef DEV_ATPIC
@@ -895,15 +885,15 @@
 	MPASS(mp_ncpus == 1 || smp_started);
 	smp_rendezvous(NULL, lapic_update_pcint, NULL, NULL);
 	return (1);
+#else
+	return (0);
+#endif
 }
 
 void
 lapic_disable_pcint(void)
 {
-<<<<<<< HEAD
-=======
 #if defined(HWPMC_HOOKS) || defined(HWT_HOOKS)
->>>>>>> dc41b1b4
 	u_int32_t maxlvt;
 
 #ifdef DEV_ATPIC
@@ -916,12 +906,8 @@
 	maxlvt = (lapic_read32(LAPIC_VERSION) & APIC_VER_MAXLVT) >> MAXLVTSHIFT;
 	if (maxlvt < APIC_LVT_PMC)
 		return;
-<<<<<<< HEAD
-	if (refcount_release(&pcint_refcnt))
-=======
 	if (!refcount_release_if_not_last(&pcint_refcnt) &&
 	    refcount_release(&pcint_refcnt) != 0)
->>>>>>> dc41b1b4
 		return;
 	lvts[APIC_LVT_PMC].lvt_masked = 1;
 
@@ -930,10 +916,7 @@
 	KASSERT(mp_ncpus == 1 || smp_started, ("hwpmc unloaded too early"));
 #endif
 	smp_rendezvous(NULL, lapic_update_pcint, NULL, NULL);
-<<<<<<< HEAD
-=======
-#endif
->>>>>>> dc41b1b4
+#endif
 }
 
 static int
