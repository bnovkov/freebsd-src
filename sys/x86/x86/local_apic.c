--- conflicted
+++ resolved
@@ -35,11 +35,6 @@
 
 #include <sys/cdefs.h>
 #include "opt_atpic.h"
-<<<<<<< HEAD
-#include "opt_hwpmc_hooks.h"
-#include "opt_hwt_hooks.h"
-=======
->>>>>>> 266f640b
 
 #include "opt_ddb.h"
 
@@ -826,43 +821,6 @@
 	lapic_write32(LAPIC_LVT_PCINT, value);
 }
 
-<<<<<<< HEAD
-#ifdef HWT_HOOKS
-
-void
-lapic_reenable_pt_pmi(void)
-{
-	uint32_t value;
-
-	value = lapic_read32(LAPIC_LVT_PCINT);
-	value &= ~APIC_LVT_M;
-	lapic_write32(LAPIC_LVT_PCINT, value);
-}
-
-void
-lapic_enable_pt_pmi(void)
-{
-        uint32_t value = 0;
-
-        value |= APIC_LVT_DM_NMI;
-        lapic_write32(LAPIC_LVT_PCINT, value);
-}
-
-void
-lapic_disable_pt_pmi(void)
-{
-        uint32_t value;
-
-        value = lapic_read32(LAPIC_LVT_PCINT);
-        value |= APIC_LVT_M;
-        lapic_write32(LAPIC_LVT_PCINT, value);
-}
-#endif
-
-
-#ifdef HWPMC_HOOKS
-=======
->>>>>>> 266f640b
 static void
 lapic_update_pcint(void *dummy)
 {
