/*-
 * Copyright (c) 1982, 1986, 1993
 *	The Regents of the University of California.  All rights reserved.
 *
 * Redistribution and use in source and binary forms, with or without
 * modification, are permitted provided that the following conditions
 * are met:
 * 1. Redistributions of source code must retain the above copyright
 *    notice, this list of conditions and the following disclaimer.
 * 2. Redistributions in binary form must reproduce the above copyright
 *    notice, this list of conditions and the following disclaimer in the
 *    documentation and/or other materials provided with the distribution.
 * 3. All advertising materials mentioning features or use of this software
 *    must display the following acknowledgment:
 *	This product includes software developed by the University of
 *	California, Berkeley and its contributors.
 * 4. Neither the name of the University nor the names of its contributors
 *    may be used to endorse or promote products derived from this software
 *    without specific prior written permission.
 *
 * THIS SOFTWARE IS PROVIDED BY THE REGENTS AND CONTRIBUTORS ``AS IS'' AND
 * ANY EXPRESS OR IMPLIED WARRANTIES, INCLUDING, BUT NOT LIMITED TO, THE
 * IMPLIED WARRANTIES OF MERCHANTABILITY AND FITNESS FOR A PARTICULAR PURPOSE
 * ARE DISCLAIMED.  IN NO EVENT SHALL THE REGENTS OR CONTRIBUTORS BE LIABLE
 * FOR ANY DIRECT, INDIRECT, INCIDENTAL, SPECIAL, EXEMPLARY, OR CONSEQUENTIAL
 * DAMAGES (INCLUDING, BUT NOT LIMITED TO, PROCUREMENT OF SUBSTITUTE GOODS
 * OR SERVICES; LOSS OF USE, DATA, OR PROFITS; OR BUSINESS INTERRUPTION)
 * HOWEVER CAUSED AND ON ANY THEORY OF LIABILITY, WHETHER IN CONTRACT, STRICT
 * LIABILITY, OR TORT (INCLUDING NEGLIGENCE OR OTHERWISE) ARISING IN ANY WAY
 * OUT OF THE USE OF THIS SOFTWARE, EVEN IF ADVISED OF THE POSSIBILITY OF
 * SUCH DAMAGE.
 */

#ifndef lint
static const char copyright[] =
"@(#) Copyright (c) 1982, 1986, 1993\n\
	The Regents of the University of California.  All rights reserved.\n";
#endif /* not lint */

<<<<<<< HEAD
#ifndef lint
#if 0
static char sccsid[] = "@(#)query.c	8.1 (Berkeley) 6/5/93";
#endif
static const char rcsid[] =
	"$Id: rtquery.c,v 1.8 1998/07/22 05:49:36 phk Exp $";
#endif /* not lint */

=======
#include <sys/cdefs.h>
>>>>>>> 2c7a9781
#include <sys/param.h>
#include <sys/socket.h>
#include <sys/time.h>
#include <netinet/in.h>
#define RIPVERSION RIPv2
#include <protocols/routed.h>
#include <arpa/inet.h>
#include <err.h>
#include <errno.h>
#include <netdb.h>
#include <stdio.h>
#include <stdlib.h>
#include <string.h>
#include <unistd.h>
#ifdef sgi
#include <strings.h>
#include <bstring.h>
#endif

#if !defined(sgi) && !defined(__NetBSD__)
static char sccsid[] __attribute__((unused))= "@(#)query.c	8.1 (Berkeley) 6/5/93";
#elif defined(__NetBSD__)
__RCSID("$NetBSD: rtquery.c,v 1.10 1999/02/23 10:47:41 christos Exp $");
#endif
#ident "$Revision: 2.17 $"

#ifndef sgi
#define _HAVE_SIN_LEN
#endif

#include <md5.h>
#define	WTIME	15		/* Time to wait for all responses */
#define	STIME	(250*1000)	/* usec to wait for another response */

int	soc;

<<<<<<< HEAD
=======
const char *pgmname;

>>>>>>> 2c7a9781
union {
	struct rip rip;
	char	packet[MAXPACKETSIZE+MAXPATHLEN];
} omsg_buf;
#define OMSG omsg_buf.rip
int omsg_len = sizeof(struct rip);

union {
	struct	rip rip;
	char	packet[MAXPACKETSIZE+1024];
	} imsg_buf;
#define IMSG imsg_buf.rip

int	nflag;				/* numbers, no names */
int	pflag;				/* play the `gated` game */
int	ripv2 = 1;			/* use RIP version 2 */
int	wtime = WTIME;
int	rflag;				/* 1=ask about a particular route */
int	trace, not_trace;		/* send trace command or not */
int	auth_type = RIP_AUTH_NONE;
char	passwd[RIP_AUTH_PW_LEN];
u_long	keyid;

struct timeval sent;			/* when query sent */

static char localhost_str[] = "localhost";
static char *default_argv[] = {localhost_str, 0};

static void rip_input(struct sockaddr_in*, int);
static int out(const char *);
static void trace_loop(char *argv[]) __attribute((__noreturn__));
static void query_loop(char *argv[], int) __attribute((__noreturn__));
static int getnet(char *, struct netinfo *);
static u_int std_mask(u_int);
<<<<<<< HEAD
static int parse_quote(char **, char *, char *, char *, int);
static void usage(void);

=======
static int parse_quote(char **, const char *, char *, char *, int);
static void usage(void);


>>>>>>> 2c7a9781
int
main(int argc,
     char *argv[])
{
	int ch, bsize;
	char *p, *options, *value, delim;
	const char *result;

	OMSG.rip_nets[0].n_dst = RIP_DEFAULT;
	OMSG.rip_nets[0].n_family = RIP_AF_UNSPEC;
	OMSG.rip_nets[0].n_metric = htonl(HOPCNT_INFINITY);

<<<<<<< HEAD
=======
	pgmname = argv[0];
>>>>>>> 2c7a9781
	while ((ch = getopt(argc, argv, "np1w:r:t:a:")) != -1)
		switch (ch) {
		case 'n':
			not_trace = 1;
			nflag = 1;
			break;

		case 'p':
			not_trace = 1;
			pflag = 1;
			break;

		case '1':
			ripv2 = 0;
			break;

		case 'w':
			not_trace = 1;
			wtime = (int)strtoul(optarg, &p, 0);
			if (*p != '\0'
			    || wtime <= 0)
				usage();
			break;

		case 'r':
			not_trace = 1;
			if (rflag)
				usage();
			rflag = getnet(optarg, &OMSG.rip_nets[0]);
			if (!rflag) {
				struct hostent *hp = gethostbyname(optarg);
<<<<<<< HEAD
				if (hp == 0)
					errx(1, "%s: %s",
						optarg, hstrerror(h_errno));
				bcopy(hp->h_addr, &OMSG.rip_nets[0].n_dst,
				      sizeof(OMSG.rip_nets[0].n_dst));
=======
				if (hp == 0) {
					fprintf(stderr, "%s: %s:",
						pgmname, optarg);
					herror(0);
					exit(1);
				}
				memcpy(&OMSG.rip_nets[0].n_dst, hp->h_addr,
				       sizeof(OMSG.rip_nets[0].n_dst));
>>>>>>> 2c7a9781
				OMSG.rip_nets[0].n_family = RIP_AF_INET;
				OMSG.rip_nets[0].n_mask = -1;
				rflag = 1;
			}
			break;

		case 't':
			trace = 1;
			options = optarg;
			while (*options != '\0') {
				/* messy complications to make -W -Wall happy */
				static char on_str[] = "on";
				static char more_str[] = "more";
				static char off_str[] = "off";
				static char dump_str[] = "dump";
				static char *traceopts[] = {
#				    define TRACE_ON	0
					on_str,
#				    define TRACE_MORE	1
					more_str,
#				    define TRACE_OFF	2
					off_str,
#				    define TRACE_DUMP	3
					dump_str,
					0
				};
				result = "";
				switch (getsubopt(&options,traceopts,&value)) {
				case TRACE_ON:
					OMSG.rip_cmd = RIPCMD_TRACEON;
					if (!value
					    || strlen(value) > MAXPATHLEN)
<<<<<<< HEAD
						usage();
					break;
				case TRACE_MORE:
					if (value)
						usage();
=======
					    usage();
					result = value;
					break;
				case TRACE_MORE:
					if (value)
					    usage();
>>>>>>> 2c7a9781
					OMSG.rip_cmd = RIPCMD_TRACEON;
					break;
				case TRACE_OFF:
					if (value)
<<<<<<< HEAD
						usage();
=======
					    usage();
>>>>>>> 2c7a9781
					OMSG.rip_cmd = RIPCMD_TRACEOFF;
					break;
				case TRACE_DUMP:
					if (value)
<<<<<<< HEAD
						usage();
=======
					    usage();
>>>>>>> 2c7a9781
					OMSG.rip_cmd = RIPCMD_TRACEON;
					result = "dump/../table";
					break;
				default:
					usage();
				}
				strcpy((char*)OMSG.rip_tracefile, result);
				omsg_len += strlen(result) - sizeof(OMSG.ripun);
			}
			break;

		case 'a':
			not_trace = 1;
			p = strchr(optarg,'=');
			if (!p)
				usage();
			*p++ = '\0';
			if (!strcasecmp("passwd",optarg))
				auth_type = RIP_AUTH_PW;
			else if (!strcasecmp("md5_passwd",optarg))
				auth_type = RIP_AUTH_MD5;
			else
				usage();
			if (0 > parse_quote(&p,"|",&delim,
<<<<<<< HEAD
					    passwd,sizeof(passwd)))
=======
					    passwd, sizeof(passwd)))
>>>>>>> 2c7a9781
				usage();
			if (auth_type == RIP_AUTH_MD5
			    && delim == '|') {
				keyid = strtoul(p+1,&p,0);
				if (keyid > 255 || *p != '\0')
					usage();
			} else if (delim != '\0') {
				usage();
			}
			break;

		default:
			usage();
	}
	argv += optind;
	argc -= optind;
<<<<<<< HEAD
	if ((not_trace && trace) || argc == 0)
		usage();

	s = socket(AF_INET, SOCK_DGRAM, 0);
	if (s < 0)
		err(2, "socket");
=======
	if (not_trace && trace)
		usage();
	if (argc == 0) {
		argc = 1;
		argv = default_argv;
	}

	soc = socket(AF_INET, SOCK_DGRAM, 0);
	if (soc < 0) {
		perror("socket");
		exit(2);
	}
>>>>>>> 2c7a9781

	/* be prepared to receive a lot of routes */
	for (bsize = 127*1024; ; bsize -= 1024) {
		if (setsockopt(soc, SOL_SOCKET, SO_RCVBUF,
			       &bsize, sizeof(bsize)) == 0)
			break;
		if (bsize <= 4*1024) {
			warn("setsockopt SO_RCVBUF");
			break;
		}
	}

	if (trace)
		trace_loop(argv);
	else
		query_loop(argv, argc);
	return(0);
	/* NOTREACHED */
	return 0;
}


static void
usage(void)
{
	fprintf(stderr,
		"usage:  rtquery [-np1] [-r tgt_rt] [-w wtime]"
		" [-a type=passwd] host1 [host2 ...]\n"
		"\trtquery -t {on=filename|more|off|dump}"
				" host1 [host2 ...]\n");
	exit(1);
}

static void
usage()
{
	fprintf(stderr, "%s\n%s\n",
	"usage: rtquery [-np1v] [-r addr] [-w timeout] [-a secret] host ...",
	"       rtquery [-t op] host ...");
	exit(1);
}

/* tell the target hosts about tracing
 */
static void
trace_loop(char *argv[])
{
	struct sockaddr_in myaddr;
	int res;

	if (geteuid() != 0)
		errx(1, "-t requires UID 0");

	if (ripv2) {
		OMSG.rip_vers = RIPv2;
	} else {
		OMSG.rip_vers = RIPv1;
	}

	memset(&myaddr, 0, sizeof(myaddr));
	myaddr.sin_family = AF_INET;
#ifdef _HAVE_SIN_LEN
	myaddr.sin_len = sizeof(myaddr);
#endif
	myaddr.sin_port = htons(IPPORT_RESERVED-1);
<<<<<<< HEAD
	while (bind(s, (struct sockaddr *)&myaddr, sizeof(myaddr)) < 0) {
		if (errno != EADDRINUSE || myaddr.sin_port == 0)
			err(2, "bind");
=======
	while (bind(soc, (struct sockaddr *)&myaddr, sizeof(myaddr)) < 0) {
		if (errno != EADDRINUSE
		    || myaddr.sin_port == 0) {
			perror("bind");
			exit(2);
		}
>>>>>>> 2c7a9781
		myaddr.sin_port = htons(ntohs(myaddr.sin_port)-1);
	}

	res = 1;
	while (*argv != 0) {
		if (out(*argv++) <= 0)
			res = 0;
	}
	exit(res);
}


/* query all of the listed hosts
 */
static void
query_loop(char *argv[], int argc)
{
#	define NA0 (OMSG.rip_auths[0])
#	define NA2 (OMSG.rip_auths[2])
	struct seen {
		struct seen *next;
		struct in_addr addr;
	} *seen, *sp;
	int answered = 0;
	int cc;
	fd_set bits;
	struct timeval now, delay;
	struct sockaddr_in from;
	int fromlen;
	MD5_CTX md5_ctx;


	OMSG.rip_cmd = (pflag) ? RIPCMD_POLL : RIPCMD_REQUEST;
	if (ripv2) {
		OMSG.rip_vers = RIPv2;
		if (auth_type == RIP_AUTH_PW) {
			OMSG.rip_nets[1] = OMSG.rip_nets[0];
			NA0.a_family = RIP_AF_AUTH;
			NA0.a_type = RIP_AUTH_PW;
			memcpy(NA0.au.au_pw, passwd, RIP_AUTH_PW_LEN);
			omsg_len += sizeof(OMSG.rip_nets[0]);

		} else if (auth_type == RIP_AUTH_MD5) {
			OMSG.rip_nets[1] = OMSG.rip_nets[0];
			NA0.a_family = RIP_AF_AUTH;
			NA0.a_type = RIP_AUTH_MD5;
			NA0.au.a_md5.md5_keyid = (int8_t)keyid;
			NA0.au.a_md5.md5_auth_len = RIP_AUTH_MD5_LEN;
			NA0.au.a_md5.md5_seqno = 0;
			cc = (char *)&NA2-(char *)&OMSG;
			NA0.au.a_md5.md5_pkt_len = htons(cc);
			NA2.a_family = RIP_AF_AUTH;
			NA2.a_type = htons(1);
			MD5Init(&md5_ctx);
			MD5Update(&md5_ctx,
				  (u_char *)&OMSG, cc);
			MD5Update(&md5_ctx,
				  (u_char *)passwd, RIP_AUTH_MD5_LEN);
			MD5Final(NA2.au.au_pw, &md5_ctx);
			omsg_len += 2*sizeof(OMSG.rip_nets[0]);
		}

	} else {
		OMSG.rip_vers = RIPv1;
		OMSG.rip_nets[0].n_mask = 0;
	}

	/* ask the first (valid) host */
	seen = 0;
	while (0 > out(*argv++)) {
		if (*argv == 0)
			exit(1);
		answered++;
	}

	FD_ZERO(&bits);
	for (;;) {
		FD_SET(soc, &bits);
		delay.tv_sec = 0;
		delay.tv_usec = STIME;
		cc = select(soc+1, &bits, 0,0, &delay);
		if (cc > 0) {
			fromlen = sizeof(from);
			cc = recvfrom(soc, imsg_buf.packet,
				      sizeof(imsg_buf.packet), 0,
				      (struct sockaddr *)&from, &fromlen);
			if (cc < 0)
				err(1, "recvfrom");
			/* count the distinct responding hosts.
			 * You cannot match responding hosts with
			 * addresses to which queries were transmitted,
			 * because a router might respond with a
			 * different source address.
			 */
			for (sp = seen; sp != 0; sp = sp->next) {
				if (sp->addr.s_addr == from.sin_addr.s_addr)
					break;
			}
			if (sp == 0) {
				sp = malloc(sizeof(*sp));
				if (sp == 0) {
					fprintf(stderr,
						"rtquery: malloc failed\n");
					exit(1);
				}
				sp->addr = from.sin_addr;
				sp->next = seen;
				seen = sp;
				answered++;
			}

			rip_input(&from, cc);
			continue;
		}

		if (cc < 0) {
			if (errno == EINTR)
				continue;
			err(1, "select");
		}

		/* After a pause in responses, probe another host.
		 * This reduces the intermingling of answers.
		 */
		while (*argv != 0 && 0 > out(*argv++))
			answered++;

		/* continue until no more packets arrive
		 * or we have heard from all hosts
		 */
		if (answered >= argc)
			break;

		/* or until we have waited a long time
		 */
		if (gettimeofday(&now, 0) < 0)
			err(1, "gettimeofday(now)");
		if (sent.tv_sec + wtime <= now.tv_sec)
			break;
	}

	/* fail if there was no answer */
	exit (answered >= argc ? 0 : 1);
}


/* send to one host
 */
static int
out(const char *host)
{
	struct sockaddr_in router;
	struct hostent *hp;

	if (gettimeofday(&sent, 0) < 0) {
		warn("gettimeofday(sent)");
		return -1;
	}

	memset(&router, 0, sizeof(router));
	router.sin_family = AF_INET;
#ifdef _HAVE_SIN_LEN
	router.sin_len = sizeof(router);
#endif
	if (!inet_aton(host, &router.sin_addr)) {
		hp = gethostbyname(host);
		if (hp == 0) {
			herror(host);
			return -1;
		}
		memcpy(&router.sin_addr, hp->h_addr, sizeof(router.sin_addr));
	}
	router.sin_port = htons(RIP_PORT);

	if (sendto(soc, &omsg_buf, omsg_len, 0,
		   (struct sockaddr *)&router, sizeof(router)) < 0) {
		warn("%s", host);
		return -1;
	}

	return 0;
}


/*
 * Convert string to printable characters
 */
static char *
qstring(u_char *s, int len)
{
	static char buf[8*20+1];
	char *p;
	u_char *s2, c;


	for (p = buf; len != 0 && p < &buf[sizeof(buf)-1]; len--) {
		c = *s++;
		if (c == '\0') {
			for (s2 = s+1; s2 < &s[len]; s2++) {
				if (*s2 != '\0')
					break;
			}
			if (s2 >= &s[len])
			    goto exit;
		}

		if (c >= ' ' && c < 0x7f && c != '\\') {
			*p++ = c;
			continue;
		}
		*p++ = '\\';
		switch (c) {
		case '\\':
			*p++ = '\\';
			break;
		case '\n':
			*p++= 'n';
			break;
		case '\r':
			*p++= 'r';
			break;
		case '\t':
			*p++ = 't';
			break;
		case '\b':
			*p++ = 'b';
			break;
		default:
			p += sprintf(p,"%o",c);
			break;
		}
	}
exit:
	*p = '\0';
	return buf;
}


/*
 * Handle an incoming RIP packet.
 */
static void
rip_input(struct sockaddr_in *from,
	  int size)
{
	struct netinfo *n, *lim;
	struct in_addr in;
	const char *name;
	char net_buf[80];
	u_char hash[RIP_AUTH_MD5_LEN];
	MD5_CTX md5_ctx;
	u_char md5_authed = 0;
	u_int mask, dmask;
	char *sp;
	int i;
	struct hostent *hp;
	struct netent *np;
	struct netauth *na;


	if (nflag) {
		printf("%s:", inet_ntoa(from->sin_addr));
	} else {
		hp = gethostbyaddr((char*)&from->sin_addr,
				   sizeof(struct in_addr), AF_INET);
		if (hp == 0) {
			printf("%s:",
			       inet_ntoa(from->sin_addr));
		} else {
			printf("%s (%s):", hp->h_name,
			       inet_ntoa(from->sin_addr));
		}
	}
	if (IMSG.rip_cmd != RIPCMD_RESPONSE) {
		printf("\n    unexpected response type %d\n", IMSG.rip_cmd);
		return;
	}
	printf(" RIPv%d%s %d bytes\n", IMSG.rip_vers,
	       (IMSG.rip_vers != RIPv1 && IMSG.rip_vers != RIPv2) ? " ?" : "",
	       size);
	if (size > MAXPACKETSIZE) {
		if (size > (int)sizeof(imsg_buf) - (int)sizeof(*n)) {
			printf("       at least %d bytes too long\n",
			       size-MAXPACKETSIZE);
			size = (int)sizeof(imsg_buf) - (int)sizeof(*n);
		} else {
			printf("       %d bytes too long\n",
			       size-MAXPACKETSIZE);
		}
	} else if (size%sizeof(*n) != sizeof(struct rip)%sizeof(*n)) {
		printf("    response of bad length=%d\n", size);
	}

	n = IMSG.rip_nets;
	lim = (struct netinfo *)((char*)n + size) - 1;
	for (; n <= lim; n++) {
		name = "";
		if (n->n_family == RIP_AF_INET) {
			in.s_addr = n->n_dst;
			(void)strcpy(net_buf, inet_ntoa(in));

			mask = ntohl(n->n_mask);
			dmask = mask & -mask;
			if (mask != 0) {
				sp = &net_buf[strlen(net_buf)];
				if (IMSG.rip_vers == RIPv1) {
					(void)sprintf(sp," mask=%#x ? ",mask);
					mask = 0;
				} else if (mask + dmask == 0) {
					for (i = 0;
					     (i != 32
					      && ((1<<i)&mask) == 0);
					     i++)
						continue;
					(void)sprintf(sp, "/%d",32-i);
				} else {
					(void)sprintf(sp," (mask %#x)", mask);
				}
			}

			if (!nflag) {
				if (mask == 0) {
					mask = std_mask(in.s_addr);
					if ((ntohl(in.s_addr) & ~mask) != 0)
						mask = 0;
				}
				/* Without a netmask, do not worry about
				 * whether the destination is a host or a
				 * network. Try both and use the first name
				 * we get.
				 *
				 * If we have a netmask we can make a
				 * good guess.
				 */
				if ((in.s_addr & ~mask) == 0) {
					np = getnetbyaddr((long)in.s_addr,
							  AF_INET);
					if (np != 0)
						name = np->n_name;
					else if (in.s_addr == 0)
						name = "default";
				}
				if (name[0] == '\0'
				    && ((in.s_addr & ~mask) != 0
					|| mask == 0xffffffff)) {
					hp = gethostbyaddr((char*)&in,
							   sizeof(in),
							   AF_INET);
					if (hp != 0)
						name = hp->h_name;
				}
			}

		} else if (n->n_family == RIP_AF_AUTH) {
			na = (struct netauth*)n;
			if (na->a_type == RIP_AUTH_PW
			    && n == IMSG.rip_nets) {
				(void)printf("  Password Authentication:"
					     " \"%s\"\n",
					     qstring(na->au.au_pw,
						     RIP_AUTH_PW_LEN));
				continue;
			}

			if (na->a_type == RIP_AUTH_MD5
			    && n == IMSG.rip_nets) {
				(void)printf("  MD5 Auth"
					     " len=%d KeyID=%d"
					     " auth_len=%d"
					     " seqno=%#x"
					     " rsvd=%#x,%#x\n",
					     ntohs(na->au.a_md5.md5_pkt_len),
					     na->au.a_md5.md5_keyid,
					     na->au.a_md5.md5_auth_len,
					     (int)ntohl(na->au.a_md5.md5_seqno),
					     na->au.a_md5.rsvd[0],
					     na->au.a_md5.rsvd[1]);
				md5_authed = 1;
				continue;
			}
			(void)printf("  Authentication type %d: ",
				     ntohs(na->a_type));
			for (i = 0; i < (int)sizeof(na->au.au_pw); i++)
				(void)printf("%02x ", na->au.au_pw[i]);
			putc('\n', stdout);
			if (md5_authed && n+1 > lim
			    && na->a_type == ntohs(1)) {
				MD5Init(&md5_ctx);
				MD5Update(&md5_ctx, (u_char *)&IMSG,
					  (char *)na-(char *)&IMSG);
				MD5Update(&md5_ctx, (u_char *)passwd,
					  RIP_AUTH_MD5_LEN);
				MD5Final(hash, &md5_ctx);
				(void)printf("    %s hash\n",
					     memcmp(hash, na->au.au_pw,
						    sizeof(hash))
					     ? "WRONG" : "correct");
			}
			continue;

		} else {
			(void)sprintf(net_buf, "(af %#x) %d.%d.%d.%d",
				      ntohs(n->n_family),
				      (char)(n->n_dst >> 24),
				      (char)(n->n_dst >> 16),
				      (char)(n->n_dst >> 8),
				      (char)n->n_dst);
		}

		(void)printf("  %-18s metric %2d %-10s",
			     net_buf, (int)ntohl(n->n_metric), name);

		if (n->n_nhop != 0) {
			in.s_addr = n->n_nhop;
			if (nflag)
				hp = 0;
			else
				hp = gethostbyaddr((char*)&in, sizeof(in),
						   AF_INET);
			(void)printf(" nhop=%-15s%s",
				     (hp != 0) ? hp->h_name : inet_ntoa(in),
				     (IMSG.rip_vers == RIPv1) ? " ?" : "");
		}
		if (n->n_tag != 0)
			(void)printf(" tag=%#x%s", n->n_tag,
				     (IMSG.rip_vers == RIPv1) ? " ?" : "");
		putc('\n', stdout);
	}
}


/* Return the classical netmask for an IP address.
 */
static u_int
std_mask(u_int addr)			/* in network order */
{
	NTOHL(addr);			/* was a host, not a network */

	if (addr == 0)			/* default route has mask 0 */
		return 0;
	if (IN_CLASSA(addr))
		return IN_CLASSA_NET;
	if (IN_CLASSB(addr))
		return IN_CLASSB_NET;
	return IN_CLASSC_NET;
}


/* get a network number as a name or a number, with an optional "/xx"
 * netmask.
 */
static int				/* 0=bad */
getnet(char *name,
       struct netinfo *rt)
{
	int i;
	struct netent *nentp;
	u_int mask;
	struct in_addr in;
	char hname[MAXHOSTNAMELEN+1];
	char *mname, *p;


	/* Detect and separate "1.2.3.4/24"
	 */
	if (0 != (mname = strrchr(name,'/'))) {
		i = (int)(mname - name);
		if (i > (int)sizeof(hname)-1)	/* name too long */
			return 0;
		memmove(hname, name, i);
		hname[i] = '\0';
		mname++;
		name = hname;
	}

	nentp = getnetbyname(name);
	if (nentp != 0) {
		in.s_addr = nentp->n_net;
	} else if (inet_aton(name, &in) == 1) {
		NTOHL(in.s_addr);
	} else {
		return 0;
	}

	if (mname == 0) {
		mask = std_mask(in.s_addr);
		if ((~mask & in.s_addr) != 0)
			mask = 0xffffffff;
	} else {
		mask = (u_int)strtoul(mname, &p, 0);
		if (*p != '\0' || mask > 32)
			return 0;
		mask = 0xffffffff << (32-mask);
	}

	rt->n_dst = htonl(in.s_addr);
	rt->n_family = RIP_AF_INET;
	rt->n_mask = htonl(mask);
	return 1;
}


/* strtok(), but honoring backslash
 */
static int				/* -1=bad */
parse_quote(char **linep,
	    const char *delims,
	    char *delimp,
	    char *buf,
	    int	lim)
{
	char c, *pc;
	const char *p;


	pc = *linep;
	if (*pc == '\0')
		return -1;

	for (;;) {
		if (lim == 0)
			return -1;
		c = *pc++;
		if (c == '\0')
			break;

		if (c == '\\' && *pc != '\0') {
			if ((c = *pc++) == 'n') {
				c = '\n';
			} else if (c == 'r') {
				c = '\r';
			} else if (c == 't') {
				c = '\t';
			} else if (c == 'b') {
				c = '\b';
			} else if (c >= '0' && c <= '7') {
				c -= '0';
				if (*pc >= '0' && *pc <= '7') {
					c = (c<<3)+(*pc++ - '0');
					if (*pc >= '0' && *pc <= '7')
					    c = (c<<3)+(*pc++ - '0');
				}
			}

		} else {
			for (p = delims; *p != '\0'; ++p) {
				if (*p == c)
					goto exit;
			}
		}

		*buf++ = c;
		--lim;
	}
exit:
	if (delimp != 0)
		*delimp = c;
	*linep = pc-1;
	if (lim != 0)
		*buf = '\0';
	return 0;
}<|MERGE_RESOLUTION|>--- conflicted
+++ resolved
@@ -29,40 +29,29 @@
  * LIABILITY, OR TORT (INCLUDING NEGLIGENCE OR OTHERWISE) ARISING IN ANY WAY
  * OUT OF THE USE OF THIS SOFTWARE, EVEN IF ADVISED OF THE POSSIBILITY OF
  * SUCH DAMAGE.
+ *
+ *	$Id$
  */
 
-#ifndef lint
-static const char copyright[] =
+char copyright[] =
 "@(#) Copyright (c) 1982, 1986, 1993\n\
 	The Regents of the University of California.  All rights reserved.\n";
-#endif /* not lint */
-
-<<<<<<< HEAD
-#ifndef lint
-#if 0
-static char sccsid[] = "@(#)query.c	8.1 (Berkeley) 6/5/93";
-#endif
-static const char rcsid[] =
-	"$Id: rtquery.c,v 1.8 1998/07/22 05:49:36 phk Exp $";
-#endif /* not lint */
-
-=======
+
 #include <sys/cdefs.h>
->>>>>>> 2c7a9781
 #include <sys/param.h>
+#include <sys/protosw.h>
 #include <sys/socket.h>
 #include <sys/time.h>
 #include <netinet/in.h>
 #define RIPVERSION RIPv2
 #include <protocols/routed.h>
 #include <arpa/inet.h>
-#include <err.h>
+#include <netdb.h>
 #include <errno.h>
-#include <netdb.h>
+#include <unistd.h>
 #include <stdio.h>
 #include <stdlib.h>
 #include <string.h>
-#include <unistd.h>
 #ifdef sgi
 #include <strings.h>
 #include <bstring.h>
@@ -79,17 +68,24 @@
 #define _HAVE_SIN_LEN
 #endif
 
-#include <md5.h>
+#define MD5_DIGEST_LEN 16
+typedef struct {
+	u_int32_t state[4];		/* state (ABCD) */
+	u_int32_t count[2];		/* # of bits, modulo 2^64 (LSB 1st) */
+	unsigned char buffer[64];	/* input buffer */
+} MD5_CTX;
+extern void MD5Init(MD5_CTX*);
+extern void MD5Update(MD5_CTX*, u_char*, u_int);
+extern void MD5Final(u_char[MD5_DIGEST_LEN], MD5_CTX*);
+
+
 #define	WTIME	15		/* Time to wait for all responses */
 #define	STIME	(250*1000)	/* usec to wait for another response */
 
 int	soc;
 
-<<<<<<< HEAD
-=======
 const char *pgmname;
 
->>>>>>> 2c7a9781
 union {
 	struct rip rip;
 	char	packet[MAXPACKETSIZE+MAXPATHLEN];
@@ -124,16 +120,10 @@
 static void query_loop(char *argv[], int) __attribute((__noreturn__));
 static int getnet(char *, struct netinfo *);
 static u_int std_mask(u_int);
-<<<<<<< HEAD
-static int parse_quote(char **, char *, char *, char *, int);
-static void usage(void);
-
-=======
 static int parse_quote(char **, const char *, char *, char *, int);
 static void usage(void);
 
 
->>>>>>> 2c7a9781
 int
 main(int argc,
      char *argv[])
@@ -146,10 +136,7 @@
 	OMSG.rip_nets[0].n_family = RIP_AF_UNSPEC;
 	OMSG.rip_nets[0].n_metric = htonl(HOPCNT_INFINITY);
 
-<<<<<<< HEAD
-=======
 	pgmname = argv[0];
->>>>>>> 2c7a9781
 	while ((ch = getopt(argc, argv, "np1w:r:t:a:")) != -1)
 		switch (ch) {
 		case 'n':
@@ -181,13 +168,6 @@
 			rflag = getnet(optarg, &OMSG.rip_nets[0]);
 			if (!rflag) {
 				struct hostent *hp = gethostbyname(optarg);
-<<<<<<< HEAD
-				if (hp == 0)
-					errx(1, "%s: %s",
-						optarg, hstrerror(h_errno));
-				bcopy(hp->h_addr, &OMSG.rip_nets[0].n_dst,
-				      sizeof(OMSG.rip_nets[0].n_dst));
-=======
 				if (hp == 0) {
 					fprintf(stderr, "%s: %s:",
 						pgmname, optarg);
@@ -196,7 +176,6 @@
 				}
 				memcpy(&OMSG.rip_nets[0].n_dst, hp->h_addr,
 				       sizeof(OMSG.rip_nets[0].n_dst));
->>>>>>> 2c7a9781
 				OMSG.rip_nets[0].n_family = RIP_AF_INET;
 				OMSG.rip_nets[0].n_mask = -1;
 				rflag = 1;
@@ -229,38 +208,22 @@
 					OMSG.rip_cmd = RIPCMD_TRACEON;
 					if (!value
 					    || strlen(value) > MAXPATHLEN)
-<<<<<<< HEAD
-						usage();
-					break;
-				case TRACE_MORE:
-					if (value)
-						usage();
-=======
 					    usage();
 					result = value;
 					break;
 				case TRACE_MORE:
 					if (value)
 					    usage();
->>>>>>> 2c7a9781
 					OMSG.rip_cmd = RIPCMD_TRACEON;
 					break;
 				case TRACE_OFF:
 					if (value)
-<<<<<<< HEAD
-						usage();
-=======
 					    usage();
->>>>>>> 2c7a9781
 					OMSG.rip_cmd = RIPCMD_TRACEOFF;
 					break;
 				case TRACE_DUMP:
 					if (value)
-<<<<<<< HEAD
-						usage();
-=======
 					    usage();
->>>>>>> 2c7a9781
 					OMSG.rip_cmd = RIPCMD_TRACEON;
 					result = "dump/../table";
 					break;
@@ -285,11 +248,7 @@
 			else
 				usage();
 			if (0 > parse_quote(&p,"|",&delim,
-<<<<<<< HEAD
-					    passwd,sizeof(passwd)))
-=======
 					    passwd, sizeof(passwd)))
->>>>>>> 2c7a9781
 				usage();
 			if (auth_type == RIP_AUTH_MD5
 			    && delim == '|') {
@@ -306,14 +265,6 @@
 	}
 	argv += optind;
 	argc -= optind;
-<<<<<<< HEAD
-	if ((not_trace && trace) || argc == 0)
-		usage();
-
-	s = socket(AF_INET, SOCK_DGRAM, 0);
-	if (s < 0)
-		err(2, "socket");
-=======
 	if (not_trace && trace)
 		usage();
 	if (argc == 0) {
@@ -326,7 +277,6 @@
 		perror("socket");
 		exit(2);
 	}
->>>>>>> 2c7a9781
 
 	/* be prepared to receive a lot of routes */
 	for (bsize = 127*1024; ; bsize -= 1024) {
@@ -334,7 +284,7 @@
 			       &bsize, sizeof(bsize)) == 0)
 			break;
 		if (bsize <= 4*1024) {
-			warn("setsockopt SO_RCVBUF");
+			perror("setsockopt SO_RCVBUF");
 			break;
 		}
 	}
@@ -343,7 +293,6 @@
 		trace_loop(argv);
 	else
 		query_loop(argv, argc);
-	return(0);
 	/* NOTREACHED */
 	return 0;
 }
@@ -360,14 +309,6 @@
 	exit(1);
 }
 
-static void
-usage()
-{
-	fprintf(stderr, "%s\n%s\n",
-	"usage: rtquery [-np1v] [-r addr] [-w timeout] [-a secret] host ...",
-	"       rtquery [-t op] host ...");
-	exit(1);
-}
 
 /* tell the target hosts about tracing
  */
@@ -377,8 +318,10 @@
 	struct sockaddr_in myaddr;
 	int res;
 
-	if (geteuid() != 0)
-		errx(1, "-t requires UID 0");
+	if (geteuid() != 0) {
+		(void)fprintf(stderr, "-t requires UID 0\n");
+		exit(1);
+	}
 
 	if (ripv2) {
 		OMSG.rip_vers = RIPv2;
@@ -392,18 +335,12 @@
 	myaddr.sin_len = sizeof(myaddr);
 #endif
 	myaddr.sin_port = htons(IPPORT_RESERVED-1);
-<<<<<<< HEAD
-	while (bind(s, (struct sockaddr *)&myaddr, sizeof(myaddr)) < 0) {
-		if (errno != EADDRINUSE || myaddr.sin_port == 0)
-			err(2, "bind");
-=======
 	while (bind(soc, (struct sockaddr *)&myaddr, sizeof(myaddr)) < 0) {
 		if (errno != EADDRINUSE
 		    || myaddr.sin_port == 0) {
 			perror("bind");
 			exit(2);
 		}
->>>>>>> 2c7a9781
 		myaddr.sin_port = htons(ntohs(myaddr.sin_port)-1);
 	}
 
@@ -475,7 +412,7 @@
 	seen = 0;
 	while (0 > out(*argv++)) {
 		if (*argv == 0)
-			exit(1);
+			exit(-1);
 		answered++;
 	}
 
@@ -490,8 +427,10 @@
 			cc = recvfrom(soc, imsg_buf.packet,
 				      sizeof(imsg_buf.packet), 0,
 				      (struct sockaddr *)&from, &fromlen);
-			if (cc < 0)
-				err(1, "recvfrom");
+			if (cc < 0) {
+				perror("recvfrom");
+				exit(1);
+			}
 			/* count the distinct responding hosts.
 			 * You cannot match responding hosts with
 			 * addresses to which queries were transmitted,
@@ -522,7 +461,8 @@
 		if (cc < 0) {
 			if (errno == EINTR)
 				continue;
-			err(1, "select");
+			perror("select");
+			exit(1);
 		}
 
 		/* After a pause in responses, probe another host.
@@ -539,8 +479,10 @@
 
 		/* or until we have waited a long time
 		 */
-		if (gettimeofday(&now, 0) < 0)
-			err(1, "gettimeofday(now)");
+		if (gettimeofday(&now, 0) < 0) {
+			perror("gettimeofday(now)");
+			exit(1);
+		}
 		if (sent.tv_sec + wtime <= now.tv_sec)
 			break;
 	}
@@ -559,7 +501,7 @@
 	struct hostent *hp;
 
 	if (gettimeofday(&sent, 0) < 0) {
-		warn("gettimeofday(sent)");
+		perror("gettimeofday(sent)");
 		return -1;
 	}
 
@@ -580,7 +522,7 @@
 
 	if (sendto(soc, &omsg_buf, omsg_len, 0,
 		   (struct sockaddr *)&router, sizeof(router)) < 0) {
-		warn("%s", host);
+		perror(host);
 		return -1;
 	}
 
