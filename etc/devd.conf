# $FreeBSD$
#
# Refer to devd.conf(5) and devd(8) man pages for the details on how to
# run and configure devd.
#

# NB: All regular expressions have an implicit ^$ around them.
# NB: device-name is shorthand for 'match device-name'

options {
	# Each directory directive adds a directory the list of directories
	# that we scan for files.  Files are read-in in the order that they
	# are returned from readdir(3).  The rule-sets are combined to
	# create a DFA that's used to match events to actions.
	directory "/etc/devd";
	directory "/usr/local/etc/devd";
	pid-file "/var/run/devd.pid";

	# Setup some shorthand for regex that we use later in the file.
	#XXX Yes, these are gross -- imp
	set scsi-controller-regex
		"(aac|adv|adw|aha|ahb|ahc|ahd|aic|amd|amr|asr|bt|ciss|ct|dpt|\
		esp|ida|iir|ips|isp|mlx|mly|mpt|ncr|ncv|nsp|stg|sym|trm|wds)\
		[0-9]+";
};

# Note that the attach/detach with the highest value wins, so that one can
# override these general rules.

#
# Configure the interface on attach.  Due to a historical accident, this
# script is called pccard_ether.
#
notify 0 {
	match "system"		"IFNET";
	match "type"		"ATTACH";
	action "/etc/pccard_ether $subsystem start";
};

notify 0 {
	match "system"		"IFNET";
	match "type"		"DETACH";
	action "/etc/pccard_ether $subsystem stop";
};

#
# Try to start dhclient on Ethernet like interfaces when the link comes
# up.  Only devices that are configured to support DHCP will actually
# run it.  No link down rule exists because dhclient automaticly exits
# when the link goes down.
#
notify 0 {
	match "system"		"IFNET";
	match "type"		"LINK_UP";
	media-type		"ethernet";
	action "/etc/rc.d/dhclient quietstart $subsystem";
};

#
# Like Ethernet devices, but separate because
# they have a different media type.  We may want
# to exploit this later.
#
detach 0 {
	media-type "802.11";
	action "/etc/pccard_ether $device-name stop";
};
attach 0 {
	media-type "802.11";
	action "/etc/pccard_ether $device-name start";
};
notify 0 {
	match "system"		"IFNET";
	match "type"		"LINK_UP";
	media-type		"802.11";
	action "/etc/rc.d/dhclient quietstart $subsystem";
};

# An entry like this might be in a different file, but is included here
# as an example of how to override things.  Normally 'ed50' would match
# the above attach/detach stuff, but the value of 100 makes it
# hard wired to 1.2.3.4.
attach 100 {
	device-name "ed50";
	action "ifconfig $device-name inet 1.2.3.4 netmask 0xffff0000";
};
detach 100 {
	device-name "ed50";
};

# When a USB Bluetooth dongle appears activate it
attach 100 {
	device-name "ubt[0-9]+";
	action "/etc/rc.d/bluetooth quietstart $device-name";
};
detach 100 {
	device-name "ubt[0-9]+";
	action "/etc/rc.d/bluetooth quietstop $device-name";
};

# When a USB keyboard arrives, attach it as the console keyboard.
attach 100 {
	device-name "ukbd0";
	action "/etc/rc.d/syscons setkeyboard /dev/ukbd0";
};
detach 100 {
	device-name "ukbd0";
	action "/etc/rc.d/syscons setkeyboard /dev/kbd0";
};

attach 100 {
	device-name "ums[0-9]+";
	action "/etc/rc.d/moused quietstart $device-name";
};

detach 100 { 
        device-name "ums[0-9]+"; 
        action "/etc/rc.d/moused stop $device-name"; 
}; 

# Firmware download into the ActiveWire board. After the firmware download is
# done the device detaches and reappears as something new and shiny
# automatically.
attach 100 {
	match "vendor"	"0x0854";
	match "product"	"0x0100";
	match "release"	"0x0000";
	action "/usr/local/bin/ezdownload -f /usr/local/share/usb/firmware/0854.0100.0_01.hex $device-name";
};

# Firmware download for Entrega Serial DB25 adapter.
attach 100 {
	match "vendor"	"0x1645";
	match "product"	"0x8001";
	match "release"	"0x0101";
	action "if ! kldstat -n usio > /dev/null 2>&1 ; then kldload usio; fi /usr/sbin/ezdownload -v -f /usr/share/usb/firmware/1645.8001.0101 /dev/$device-name";
};

# This entry starts the ColdSync tool in daemon mode. Make sure you have an up
# to date /usr/local/etc/palms. We override the 'listen' settings for port and
# type in /usr/local/etc/coldsync.conf.
attach 100 {
	device-name "ugen[0-9]+";
	match "vendor" "0x082d";
	match "product" "0x0100";
	match "release" "0x0100";
	action "/usr/local/bin/coldsync -md -p /dev/$device-name -t usb";
};

#
# Rescan scsi device-names on attach, but not detach.  However, it is
# disabled by default due to reports of problems.
#
attach 0 {
	device-name "$scsi-controller-regex";
//	action "camcontrol rescan all";
};

# Don't even try to second guess what to do about drivers that don't
# match here.  Instead, pass it off to syslog.  Commented out for the
# moment, as the pnpinfo variable isn't set in devd yet.  Individual
# variables within the bus supplied pnpinfo are set.
nomatch 0 {
#	action "logger Unknown device: $pnpinfo $location $bus";
};

# Various logging of unknown devices.
nomatch 10 {
	match "bus" "uhub[0-9]+";
	action "logger Unknown USB device: vendor $vendor product $product \
		bus $bus";
};

# Some PC-CARDs don't offer numerical manufacturer/product IDs, just
# show the CIS info there.
nomatch 20 {
	match "bus" "pccard[0-9]+";
	match "manufacturer" "0xffffffff";
	match "product" "0xffffffff";
	action "logger Unknown PCCARD device: CISproduct $cisproduct \
		CIS-vendor $cisvendor bus $bus";
};

nomatch 10 {
	match "bus" "pccard[0-9]+";
	action "logger Unknown PCCARD device: manufacturer $manufacturer \
		product $product CISproduct $cisproduct CIS-vendor \
		$cisvendor bus $bus";
};

nomatch 10 {
	match "bus" "cardbus[0-9]+";
	action "logger Unknown Cardbus device: device $device class $class \
		vendor $vendor bus $bus";
};

# Switch power profiles when the AC line state changes.
notify 10 {
	match "system"		"ACPI";
	match "subsystem"	"ACAD";
	action "/etc/rc.d/power_profile $notify";
};

# Notify all users before beginning emergency shutdown when we get
# a _CRT or _HOT thermal event and we're going to power down the system
# very soon.
notify 10 {
	match "system"		"ACPI";
	match "subsystem"	"Thermal";
	match "notify"		"0xcc";
	action "logger -p kern.emerg 'WARNING: system temperature too high, shutting down soon!'";
};

# Sample ZFS problem reports handling.
notify 10 {
	match "system"		"ZFS";
	match "type"		"zpool";
	action "logger -p kern.err 'ZFS: failed to load zpool $pool'";
};

notify 10 {
	match "system"		"ZFS";
	match "type"		"vdev";
	action "logger -p kern.err 'ZFS: vdev failure, zpool=$pool type=$type'";
};

notify 10 {
	match "system"		"ZFS";
	match "type"		"data";
	action "logger -p kern.warn 'ZFS: zpool I/O failure, zpool=$pool error=$zio_err'";
};

notify 10 {
	match "system"		"ZFS";
	match "type"		"io";
	action "logger -p kern.warn 'ZFS: vdev I/O failure, zpool=$pool path=$vdev_path offset=$zio_offset size=$zio_size error=$zio_err'";
};

notify 10 {
	match "system"		"ZFS";
	match "type"		"checksum";
	action "logger -p kern.warn 'ZFS: checksum mismatch, zpool=$pool path=$vdev_path offset=$zio_offset size=$zio_size'";
};

# User requested suspend, so perform preparation steps and then execute
# the actual suspend process.
notify 10 {
	match "system"		"ACPI";
	match "subsystem"	"Suspend";
	action "/etc/rc.suspend acpi $notify";
};
notify 10 {
	match "system"		"ACPI";
	match "subsystem"	"Resume";
	action "/etc/rc.resume acpi $notify";
};

<<<<<<< HEAD
=======
# The next blocks enable volume hotkeys that can be found on the Asus laptops
notify 0 {
	match "system"		"ACPI";
	match "subsystem"	"ASUS";
	match "notify"		"0x32";
	action			"mixer 0";
};

notify 0 {
	match "system"		"ACPI";
	match "subsystem"	"ASUS";
	match "notify"		"0x31";
	action			"mixer vol -10";
};

notify 0 {
	match "system"		"ACPI";
	match "subsystem"	"ASUS";
	match "notify"		"0x30";
	action			"mixer vol +10";
};

>>>>>>> 23dc5621
# The next blocks enable volume hotkeys that can be found on the Asus EeePC
notify 0 {
        match "system"          "ACPI";
        match "subsystem"       "ASUS-Eee";
        match "notify"          "0x13";
        action                  "mixer 0";
};

notify 0 {
        match "system"          "ACPI";
        match "subsystem"       "ASUS-Eee";
        match "notify"          "0x14";
        action                  "mixer vol -10";
};

notify 0 {
        match "system"          "ACPI";
        match "subsystem"       "ASUS-Eee";
        match "notify"          "0x15";
        action                  "mixer vol +10";
};

/* EXAMPLES TO END OF FILE

# The following might be an example of something that a vendor might
# install if you were to add their device.  This might reside in
# /usr/local/etc/devd/deqna.conf.  A deqna is, in this hypothetical
# example, a pccard ethernet-like device.  Students of history may
# know other devices by this name, and will get the in-jokes in this
# entry.
nomatch 10 {
	match "bus" "pccard[0-9]+";
	match "manufacturer" "0x1234";
	match "product" "0x2323";
	action "kldload if_deqna";
};
attach 10 {
	device-name "deqna[0-9]+";
	action "/etc/pccard_ether $device-name start";
};
detach 10 {
	device-name "deqna[0-9]+";
	action "/etc/pccard_ether $device-name stop";
};

# Examples of notify hooks.  A notify is a generic way for a kernel
# subsystem to send event notification to userland.
#
# Here are some examples of ACPI notify handlers.  ACPI subsystems that
# generate notifies include the AC adapter, power/sleep buttons,
# control method batteries, lid switch, and thermal zones.
#
# Information returned is not always the same as the ACPI notify
# events.  See the ACPI specification for more information about
# notifies.  Here is the information returned for each subsystem:
#
# ACAD:		AC line state (0 is offline, 1 is online)
# Button:	Button pressed (0 for power, 1 for sleep)
# CMBAT:	ACPI battery events
# Lid:		Lid state (0 is closed, 1 is open)
# Suspend, Resume: Suspend and resume notification
# Thermal:	ACPI thermal zone events
#
# This example calls a script when the AC state changes, passing the
# notify value as the first argument.  If the state is 0x00, it might
# call some sysctls to implement economy mode.  If 0x01, it might set
# the mode to performance.
notify 10 {
	match "system"		"ACPI";
	match "subsystem"	"ACAD";
	action			"/etc/acpi_ac $notify";
};
*/<|MERGE_RESOLUTION|>--- conflicted
+++ resolved
@@ -255,8 +255,6 @@
 	action "/etc/rc.resume acpi $notify";
 };
 
-<<<<<<< HEAD
-=======
 # The next blocks enable volume hotkeys that can be found on the Asus laptops
 notify 0 {
 	match "system"		"ACPI";
@@ -279,8 +277,8 @@
 	action			"mixer vol +10";
 };
 
->>>>>>> 23dc5621
 # The next blocks enable volume hotkeys that can be found on the Asus EeePC
+# The four keys above the keyboard notify 0x1a through to 0x1d respectively
 notify 0 {
         match "system"          "ACPI";
         match "subsystem"       "ASUS-Eee";
